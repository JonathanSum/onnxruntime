--- conflicted
+++ resolved
@@ -16,23 +16,6 @@
     int past_sequence_length);
 
 bool LaunchAttentionKernel(
-<<<<<<< HEAD
-    const void* input,          // Input tensor
-    const int* mask_index,      // Mask index (end position of each sequence, or end positions and start positions). NULL means no mask.
-    int mask_index_length,      // Mask index length
-    void* output,               // Output tensor
-    int batch_size,             // Batch size (B)
-    int sequence_length,        // Sequence length (S)
-    int num_heads,              // Number of attention heads (N)
-    int head_size,              // Hidden layer size per head (H)
-    void* workspace,            // Temporary buffer
-    cublasHandle_t& cublas,     // Cublas handle
-    const size_t element_size,  // Element size of input tensor
-    bool is_unidirectional,     // Whether there is unidirecitonal mask.
-    int past_sequence_length,   // Sequence length in past state
-    const void* past,           // Past state input
-    void* present               // Present state output
-=======
     const void* input,                            // Input tensor
     const int* mask_index,                        // Attention mask raw data or index (end position of each sequence, or end positions and start positions). NULL means no mask.
     const std::vector<int64_t>* mask_index_dims,  // Mask index shape
@@ -48,7 +31,6 @@
     int past_sequence_length,                     // Sequence length in past state
     const void* past,                             // Past state input
     void* present                                 // Present state output
->>>>>>> 55f25a4b
 );
 
 }  // namespace cuda
